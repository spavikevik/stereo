use crate::ast::{ArgList, Expression, Param, ParamList};
use crate::inference::Inference;
use crate::r#type::{PrimitiveType, Type, TypeScheme};
use crate::substitution::{Substitutable, Substitution};
use crate::type_environment::TypeEnvironment;
use crate::type_error::{TypeError, TypeErrorReport};
use std::cell::Cell;
use std::collections::HashMap;

type InferenceResult = Result<Inference, TypeErrorReport>;

struct Typer<'a> {
    builtins: &'a TypeEnvironment,
    ti_supply: Cell<i32>,
}

<<<<<<< HEAD
impl<'a> Typer<'a> {
    pub fn new(builtins: &'a TypeEnvironment) -> Self {
        Self {
            builtins,
            ti_supply: Cell::new(0),
        }
    }

    pub fn infer_and_panic(&self, expression: Expression, env: TypeEnvironment) -> Type {
        match Typer::infer(self, expression, env) {
            Ok(tpe) => tpe,
            Err(err_report) => panic!("Type inference error:\n{:?}", err_report),
        }
    }
    pub fn infer(
        &self,
        expression: Expression,
        env: TypeEnvironment,
    ) -> Result<Type, TypeErrorReport> {
        let (tpe, subst) = Typer::ti(self, expression, env)?.as_tuple();
        Ok(tpe.apply_substitution(&subst))
    }

    #[inline]
    fn ti(&self, expression: Expression, env: TypeEnvironment) -> InferenceResult {
        let expr_clone = expression.clone();
        match expression.clone() {
            Expression::IntegerLiteral(_) => {
                Ok(Inference::Complete(Type::Primitive(PrimitiveType::Numeric)))
            }
            Expression::StringLiteral(_) => {
                Ok(Inference::Complete(Type::Primitive(PrimitiveType::String)))
            }
            Expression::BooleanLiteral(_) => {
                Ok(Inference::Complete(Type::Primitive(PrimitiveType::Bool)))
            }
            Expression::Named(name) => {
                let bot = &TypeScheme::from_type(Type::Bottom);

                let scheme = env
                    .bindings
                    .get(name.as_str())
                    .or(self.builtins.bindings.get(name.as_str()))
                    .unwrap_or(bot);

                Ok(Inference::Complete(Typer::instantiate(self, scheme.clone())))
            }
            Expression::Let(_, _, expr) => Typer::ti(self, *expr, env),
            Expression::Lambda(_, ParamList { params }, _, body) => {
                let (res, param_types) = Typer::collect_param_env(self, params, env);
                let (new_env, params_substitution) = res?;
                let (return_type, substitution) = Typer::ti(self, *body, new_env)?.as_tuple();
=======
impl Typer {
    pub fn infer(&self, expression: Expression, ctx: TypeContext) -> Type {
        match expression {
            Expression::IntegerLiteral(_) => Type::Primitive(PrimitiveType::Numeric),
            Expression::StringLiteral(_) => Type::Primitive(PrimitiveType::String),
            Expression::BooleanLiteral(_) => Type::Primitive(PrimitiveType::Bool),
            Expression::Named(name) => ctx
                .bindings
                .get(name.as_str())
                .or(self.builtins.bindings.get(name.as_str()))
                .unwrap_or(&Type::Bottom)
                .clone(),
            Expression::Let(_, _, expr) => Typer::infer(self, *expr, ctx),
            Expression::Lambda(_, ParamList { params }, _, body, _) => {
                let (param_types, ctx) = Typer::collect_param_types(self, params, ctx);
>>>>>>> 2d3033f8

                let composed_substitution = substitution.compose(&params_substitution);

                Ok(Inference::Partial(
                    param_types.iter().fold(return_type, |acc, tpe| {
                        Type::Function(
                            Box::new(tpe.apply_substitution(&composed_substitution).clone()),
                            Box::new(acc.clone()),
                        )
                    }),
                    composed_substitution,
                ))
            }
<<<<<<< HEAD
            Expression::InfixOperation(name, lhs, rhs) => {
                let op_type_scheme = env
                    .bindings
                    .get(name.as_str())
                    .or(self.builtins.bindings.get(name.as_str()))
                    .unwrap_or(&TypeScheme::from_type(Type::Bottom))
                    .clone();
                let op_type = Typer::instantiate(self, op_type_scheme);
                let return_type = Typer::new_type_var(self, "ret".to_string());

                let (lhs_type, lhs_subst) = Typer::ti(self, *lhs, env.clone())?.as_tuple();
                let (rhs_type, rhs_subst) = Typer::ti(self, *rhs, env.clone())?.as_tuple();

                let op_subst = Typer::unify(
                    self,
                    op_type,
                    Type::Function(
                        Box::new(lhs_type),
                        Box::new(Type::Function(
                            Box::new(rhs_type),
                            Box::new(return_type.clone()),
                        )),
                    ),
                )?;
                let substitution = lhs_subst.compose(&rhs_subst).compose(&op_subst);

                Ok(Inference::Partial(return_type.clone(), substitution))
            }
=======
>>>>>>> 2d3033f8
            // TODO: Unify type reduction for Applications and Infix operations
            Expression::Application(applicable, ArgList { args }) => {
                let (fn_type, fn_subst) = Typer::ti(self, *applicable, env.clone())?.as_tuple();

                args.iter().fold(
                    Ok(Inference::Partial(fn_type.clone(), fn_subst.clone())),
                    |acc, next_arg_expr| {
                        let (acc_tpe, acc_subst) = acc?.as_tuple();
                        let ret_tpe = Typer::new_type_var(self, "return".to_string());

                        let (arg_tpe, arg_subst) = Typer::ti(
                            self,
                            next_arg_expr.clone(),
                            env.apply_substitution(&fn_subst),
                        )?
                        .as_tuple();

                        let subst = Typer::unify(
                            self,
                            acc_tpe.clone(),
                            Type::Function(Box::new(arg_tpe), Box::new(ret_tpe.clone())),
                        )
                        .map_err(|err| err.add_context(expr_clone.clone(), env.clone()))?;

                        Ok(Inference::Partial(
                            ret_tpe.clone().apply_substitution(&subst),
                            subst.compose(&arg_subst).compose(&acc_subst),
                        ))
                    },
                )
            }
        }
    }

    fn unify(&self, tpe1: Type, tpe2: Type) -> Result<Substitution, TypeErrorReport> {
        match (tpe1, tpe2) {
            (Type::Primitive(p1), Type::Primitive(p2)) if p1 == p2 => Ok(Substitution::new()),
            (Type::TypeVar(name), tpe) => Ok(Typer::unify_bind_type_var(self, name, tpe))?,
            (tpe, Type::TypeVar(name)) => Ok(Typer::unify_bind_type_var(self, name, tpe))?,
            (Type::Bottom, _) => Ok(Substitution::new()),
            (Type::Function(left1, right1), Type::Function(left2, right2)) => {
                let sub1 = self.unify(*left1, *left2)?;
                let sub2 = self.unify(
                    right1.apply_substitution(&sub1),
                    right2.apply_substitution(&sub1),
                )?;
                Ok(sub1.compose(&sub2))
            }
<<<<<<< HEAD
            (tpe1, tpe2) => Err(TypeError::UnificationError(tpe1, tpe2).into_error_report()),
=======
            Expression::Let(_, _, _) => Type::Bottom,
            Expression::Lambda(_, _, _, _, _) => Type::Bottom,
            Expression::Application(_, _) => Type::Bottom,
>>>>>>> 2d3033f8
        }
    }

    #[inline]
    fn instantiate(&self, scheme: TypeScheme) -> Type {
        let new_vars = scheme
            .type_vars
            .iter()
            .map(|name| self.new_type_var(name.clone()));

        let substitution =
            Substitution::from_iter(scheme.clone().type_vars.into_iter().zip(new_vars));

        scheme.tpe.apply_substitution(&substitution)
    }

    #[inline]
    fn new_type_var(&self, prefix: String) -> Type {
        let ti_supply = self.ti_supply.get();
        self.ti_supply.set(ti_supply + 1);
        Type::TypeVar(format!("{}{}", prefix, ti_supply))
    }

    #[inline]
    fn unify_bind_type_var(
        &self,
        name: String,
        tpe: Type,
    ) -> Result<Substitution, TypeErrorReport> {
        match tpe {
            Type::TypeVar(name2) if name2 == name => Ok(Substitution::new()),
            tpe if tpe.free_type_vars().contains(&name) => {
                Err(TypeError::IsFreeTypeVariableError(name, tpe).into_error_report())
            }
            _ => Ok(Substitution {
                type_var_map: HashMap::from_iter([(name, tpe)]),
            }),
        }
    }

    // TODO: This should probably rely on proper expression evaluation
    #[inline]
    fn eval_type_expr(&self, expression: Expression) -> TypeScheme {
        match expression {
            Expression::IntegerLiteral(_) => TypeScheme::from_type(Type::Bottom),
            Expression::StringLiteral(_) => TypeScheme::from_type(Type::Bottom),
            Expression::BooleanLiteral(_) => TypeScheme::from_type(Type::Bottom),
            Expression::Named(name) => TypeScheme::from_type(
                Typer::get_builtin_type(self, name.as_str())
                    .unwrap_or(Typer::new_type_var(self, name)),
            ),
            Expression::Let(_, _, _) => TypeScheme::from_type(Type::Bottom),
            Expression::Lambda(_, _, _, _) => TypeScheme::from_type(Type::Bottom),
            Expression::InfixOperation(_, _, _) => TypeScheme::from_type(Type::Bottom),
            Expression::Application(_, _) => TypeScheme::from_type(Type::Bottom),
        }
    }

    #[inline]
    fn get_builtin_type(&self, name: &str) -> Option<Type> {
        self.builtins.aliases.get(name).map(|tpe| tpe.clone())
    }

    #[inline]
    fn collect_param_env(
        &self,
        params_list: Vec<Param>,
        env: TypeEnvironment,
    ) -> (
        (Result<(TypeEnvironment, Substitution), TypeErrorReport>),
        Vec<Type>,
    ) {
        let param_env = env.clone();
        let mut types: Vec<Type> = vec![];

        (
            params_list
                .iter()
                .fold(Ok((param_env, Substitution::new())), |acc, param| {
                    let (env, substitution) = acc?;
                    let param_clone = param.clone();
                    let new_type_variable = Typer::new_type_var(self, param_clone.name.clone());
                    let param_type = Typer::instantiate(
                        self,
                        Typer::eval_type_expr(self, param_clone.type_expr),
                    );

                    let subst = &Typer::unify(self, new_type_variable.clone(), param_type)?;
                    types.push(new_type_variable.clone());

                    let new_env = env
                        .remove_binding(param_clone.name.as_str())
                        .add_type_binding(param_clone.name, new_type_variable);
                    let new_substitution = substitution.compose(subst);
                    Ok((new_env, new_substitution))
                }),
            types,
        )
    }
}

#[cfg(test)]
mod tests {
    use crate::ast::{ArgList, Expression, Param, ParamList};
    use crate::r#type::{PrimitiveType, Type};
    use crate::type_error::{TypeError, TypeErrorReport};
    use crate::typer::{TypeEnvironment, Typer};
    use crate::{application, bool_lit, infix, int_lit, lambda, let_expr, named, p, string_lit};

    #[test]
    fn test_literal() {
        let env = TypeEnvironment::new();

        let builtins = &TypeEnvironment::new();

        let typer = Typer::new(builtins);

        assert_eq!(
            typer.infer_and_panic(int_lit!(1), env.clone()),
            Type::Primitive(PrimitiveType::Numeric)
        );

        assert_eq!(
            typer.infer_and_panic(string_lit!("Hello"), env.clone()),
            Type::Primitive(PrimitiveType::String)
        );

        assert_eq!(
            typer.infer_and_panic(bool_lit!(true), env.clone()),
            Type::Primitive(PrimitiveType::Bool)
        );
    }

    #[test]
    fn test_named() {
        let env = TypeEnvironment::new()
            .add_type_binding("x".to_string(), Type::Primitive(PrimitiveType::Int))
            .add_type_binding("X".to_string(), Type::Primitive(PrimitiveType::Star));

        let builtins = &TypeEnvironment::new();

        let typer = Typer::new(builtins);

        assert_eq!(
            typer.infer_and_panic(named! { "x" }, env.clone()),
            Type::Primitive(PrimitiveType::Int)
        );

        assert_eq!(
            typer.infer_and_panic(named! { "X" }, env.clone()),
            Type::Primitive(PrimitiveType::Star)
        )
    }

    #[test]
    fn test_let() {
        let env = TypeEnvironment::new();
        let builtins = &TypeEnvironment::new();

        let typer = Typer::new(builtins);

        assert_eq!(
            typer.infer_and_panic(let_expr! {"x" : named!("int") => int_lit!(3) }, env.clone()),
            Type::Primitive(PrimitiveType::Numeric)
        );
    }

    #[test]
    fn test_infix_operation() {
<<<<<<< HEAD
        let env = TypeEnvironment::new();
        let builtins = &TypeEnvironment::new().add_type_binding(
            "+".to_string(),
            Type::Function(
                Box::new(Type::Primitive(PrimitiveType::Numeric)),
                Box::new(Type::Function(
                    Box::new(Type::Primitive(PrimitiveType::Numeric)),
                    Box::new(Type::Primitive(PrimitiveType::Numeric)),
                )),
=======
        let ctx =
            TypeContext {
                bindings: HashMap::new(),
            };

        let typer = Typer {
            builtins: TypeContext {
                bindings: HashMap::from_iter([
                    ("int".to_string(), Type::Primitive(PrimitiveType::Int)),
                    (
                        "+".to_string(),
                        Type::Function(
                            Box::new(Type::Primitive(PrimitiveType::Numeric)),
                            Box::new(Type::Function(
                                Box::new(Type::Primitive(PrimitiveType::Numeric)),
                                Box::new(Type::Primitive(PrimitiveType::Numeric)),
                            )),
                        ),
                    ),
                ]),
            },
        };
        assert_eq!(
            typer.infer(
                Expression::infix_operation(
                    Expression::Named("+".to_string()),
                    Expression::IntegerLiteral(3),
                    Expression::IntegerLiteral(4)
                ),
                ctx
>>>>>>> 2d3033f8
            ),
        );

        let typer = Typer::new(builtins);
        assert_eq!(
            typer.infer_and_panic(infix! { "+", int_lit!(3), int_lit!(4) }, env),
            Type::Primitive(PrimitiveType::Numeric)
        )
    }

    #[test]
    fn test_lambda() {
        let env = TypeEnvironment::new();
        let builtins = &TypeEnvironment::new()
            .add_type_binding(
                "==".to_string(),
                Type::Function(
                    Box::new(Type::Primitive(PrimitiveType::Int)),
                    Box::new(Type::Function(
                        Box::new(Type::Primitive(PrimitiveType::Int)),
                        Box::new(Type::Primitive(PrimitiveType::Bool)),
                    )),
                ),
            )
            .add_type_alias("int".to_string(), Type::Primitive(PrimitiveType::Int));

        let typer = Typer::new(builtins);

        assert_eq!(
<<<<<<< HEAD
            typer.infer_and_panic(
                lambda! { "identity", { p!("x": named!("int")) } -> named!("int"), body: named!("x") },
                env.clone()
=======
            typer.infer(
                Expression::Lambda(
                    Some("identity".to_string()),
                    ParamList {
                        params: vec![Param {
                            name: "x".to_string(),
                            type_expr: Expression::Named("int".to_string())
                        }]
                    },
                    Box::new(Expression::Named("int".to_string())),
                    Box::new(Expression::Named("x".to_string())),
                    None
                ),
                ctx.clone()
>>>>>>> 2d3033f8
            ),
            Type::Function(
                Box::new(Type::Primitive(PrimitiveType::Int)),
                Box::new(Type::Primitive(PrimitiveType::Int))
            )
        );

        assert_eq!(
<<<<<<< HEAD
            typer.infer_and_panic(
                lambda! { "const", {p!("x": named!("int")); p!("y": named!("int"))} -> named!("int"), body: named!("x") },
                env.clone()
=======
            typer.infer(
                Expression::Lambda(
                    Some("const".to_string()),
                    ParamList {
                        params: vec![
                            Param {
                                name: "x".to_string(),
                                type_expr: Expression::Named("int".to_string())
                            },
                            Param {
                                name: "y".to_string(),
                                type_expr: Expression::Named("int".to_string())
                            }
                        ]
                    },
                    Box::new(Expression::Named("int".to_string())),
                    Box::new(Expression::Named("x".to_string())),
                    None
                ),
                ctx.clone()
>>>>>>> 2d3033f8
            ),
            Type::Function(
                Box::new(Type::Primitive(PrimitiveType::Int)),
                Box::new(Type::Function(
                    Box::new(Type::Primitive(PrimitiveType::Int)),
                    Box::new(Type::Primitive(PrimitiveType::Int))
                ))
            )
        );

        assert_eq!(
<<<<<<< HEAD
            typer.infer_and_panic(
                lambda! { "isEqual", {p!("x": named!("int")); p!("y": named!("int"))} -> named!("bool"), body: infix!("==", named!("x"), named!("y")) },
                env.clone()
=======
            typer.infer(
                Expression::Lambda(
                    Some("isEqual".to_string()),
                    ParamList {
                        params: vec![
                            Param {
                                name: "x".to_string(),
                                type_expr: Expression::Named("int".to_string())
                            },
                            Param {
                                name: "y".to_string(),
                                type_expr: Expression::Named("int".to_string())
                            }
                        ]
                    },
                    Box::new(Expression::Named("bool".to_string())),
                    Box::new(Expression::infix_operation(
                        Expression::Named("==".to_string()),
                        Expression::Named("x".to_string()),
                        Expression::Named("y".to_string())
                    )),
                    None
                ),
                ctx.clone()
>>>>>>> 2d3033f8
            ),
            Type::Function(
                Box::new(Type::Primitive(PrimitiveType::Int)),
                Box::new(Type::Function(
                    Box::new(Type::Primitive(PrimitiveType::Int)),
                    Box::new(Type::Primitive(PrimitiveType::Bool))
                ))
            )
        )
    }

    #[test]
    fn test_application() {
        let env =
            TypeEnvironment::new()
                .add_type_binding(
                    "combine".to_string(),
                    Type::Function(
                        Box::new(Type::Primitive(PrimitiveType::String)),
                        Box::new(Type::Function(
                            Box::new(Type::Primitive(PrimitiveType::String)),
                            Box::new(Type::Primitive(PrimitiveType::String)),
                        )),
                    ),
                )
                .add_type_binding(
                    "identity".to_string(),
                    Type::Function(
                        Box::new(Type::TypeVar("a".to_string())),
                        Box::new(Type::TypeVar("a".to_string())),
                    ),
                )
                .add_type_binding(
                    "combine2".to_string(),
                    Type::Function(
                        Box::new(Type::TypeVar("b".to_string())),
                        Box::new(Type::Function(
                            Box::new(Type::TypeVar("b".to_string())),
                            Box::new(Type::TypeVar("b".to_string())),
                        )),
                    ),
                )
                .add_type_binding(
                    "combine3".to_string(),
                    Type::Function(
                        Box::new(Type::Primitive(PrimitiveType::String)),
                        Box::new(Type::Function(
                            Box::new(Type::Primitive(PrimitiveType::Bool)),
                            Box::new(Type::Primitive(PrimitiveType::Bool)),
                        )),
                    ),
                );
        let builtins = &TypeEnvironment::new();

        let typer = Typer::new(builtins);

        assert_eq!(
            typer.infer_and_panic(
                application! { named!("combine"), { string_lit!("Hello, "), string_lit!("World!") } },
                env.clone()
            ),
            Type::Primitive(PrimitiveType::String)
        );

        assert_eq!(
            typer.infer_and_panic(
                application! { named!("identity"), { string_lit!("hello") } },
                env.clone()
            ),
            Type::Primitive(PrimitiveType::String)
        );

        assert_eq!(
            typer.infer_and_panic(
                application! { named!("combine2"), { named!("identity") } },
                env.clone()
            ),
            Type::Function(
                Box::new(Type::Function(
                    Box::new(Type::TypeVar("a".to_string())),
                    Box::new(Type::TypeVar("a".to_string()))
                )),
                Box::new(Type::Function(
                    Box::new(Type::TypeVar("a".to_string())),
                    Box::new(Type::TypeVar("a".to_string()))
                ))
            )
        );

        assert_eq!(
            typer
                .infer(
                    application! { named!("combine"), { int_lit!(3), int_lit!(2) } },
                    env.clone()
                )
                .map_err(|report| report.get_errors()),
            Err(vec![TypeError::UnificationError(
                Type::Primitive(PrimitiveType::String),
                Type::Primitive(PrimitiveType::Numeric)
            )])
        );

        assert_eq!(
            typer.infer(
                application! { named!("combine3"), { string_lit!("hello"), string_lit!("hello") } },
                env.clone()
            ).map_err(|report| report.get_errors()),
            Err(vec![TypeError::UnificationError(
                Type::Primitive(PrimitiveType::Bool),
                Type::Primitive(PrimitiveType::String)
            )])
        );
    }
}<|MERGE_RESOLUTION|>--- conflicted
+++ resolved
@@ -14,7 +14,6 @@
     ti_supply: Cell<i32>,
 }
 
-<<<<<<< HEAD
 impl<'a> Typer<'a> {
     pub fn new(builtins: &'a TypeEnvironment) -> Self {
         Self {
@@ -63,27 +62,10 @@
                 Ok(Inference::Complete(Typer::instantiate(self, scheme.clone())))
             }
             Expression::Let(_, _, expr) => Typer::ti(self, *expr, env),
-            Expression::Lambda(_, ParamList { params }, _, body) => {
+            Expression::Lambda(_, ParamList { params }, _, body, _) => {
                 let (res, param_types) = Typer::collect_param_env(self, params, env);
                 let (new_env, params_substitution) = res?;
                 let (return_type, substitution) = Typer::ti(self, *body, new_env)?.as_tuple();
-=======
-impl Typer {
-    pub fn infer(&self, expression: Expression, ctx: TypeContext) -> Type {
-        match expression {
-            Expression::IntegerLiteral(_) => Type::Primitive(PrimitiveType::Numeric),
-            Expression::StringLiteral(_) => Type::Primitive(PrimitiveType::String),
-            Expression::BooleanLiteral(_) => Type::Primitive(PrimitiveType::Bool),
-            Expression::Named(name) => ctx
-                .bindings
-                .get(name.as_str())
-                .or(self.builtins.bindings.get(name.as_str()))
-                .unwrap_or(&Type::Bottom)
-                .clone(),
-            Expression::Let(_, _, expr) => Typer::infer(self, *expr, ctx),
-            Expression::Lambda(_, ParamList { params }, _, body, _) => {
-                let (param_types, ctx) = Typer::collect_param_types(self, params, ctx);
->>>>>>> 2d3033f8
 
                 let composed_substitution = substitution.compose(&params_substitution);
 
@@ -97,38 +79,6 @@
                     composed_substitution,
                 ))
             }
-<<<<<<< HEAD
-            Expression::InfixOperation(name, lhs, rhs) => {
-                let op_type_scheme = env
-                    .bindings
-                    .get(name.as_str())
-                    .or(self.builtins.bindings.get(name.as_str()))
-                    .unwrap_or(&TypeScheme::from_type(Type::Bottom))
-                    .clone();
-                let op_type = Typer::instantiate(self, op_type_scheme);
-                let return_type = Typer::new_type_var(self, "ret".to_string());
-
-                let (lhs_type, lhs_subst) = Typer::ti(self, *lhs, env.clone())?.as_tuple();
-                let (rhs_type, rhs_subst) = Typer::ti(self, *rhs, env.clone())?.as_tuple();
-
-                let op_subst = Typer::unify(
-                    self,
-                    op_type,
-                    Type::Function(
-                        Box::new(lhs_type),
-                        Box::new(Type::Function(
-                            Box::new(rhs_type),
-                            Box::new(return_type.clone()),
-                        )),
-                    ),
-                )?;
-                let substitution = lhs_subst.compose(&rhs_subst).compose(&op_subst);
-
-                Ok(Inference::Partial(return_type.clone(), substitution))
-            }
-=======
->>>>>>> 2d3033f8
-            // TODO: Unify type reduction for Applications and Infix operations
             Expression::Application(applicable, ArgList { args }) => {
                 let (fn_type, fn_subst) = Typer::ti(self, *applicable, env.clone())?.as_tuple();
 
@@ -176,13 +126,7 @@
                 )?;
                 Ok(sub1.compose(&sub2))
             }
-<<<<<<< HEAD
             (tpe1, tpe2) => Err(TypeError::UnificationError(tpe1, tpe2).into_error_report()),
-=======
-            Expression::Let(_, _, _) => Type::Bottom,
-            Expression::Lambda(_, _, _, _, _) => Type::Bottom,
-            Expression::Application(_, _) => Type::Bottom,
->>>>>>> 2d3033f8
         }
     }
 
@@ -235,8 +179,7 @@
                     .unwrap_or(Typer::new_type_var(self, name)),
             ),
             Expression::Let(_, _, _) => TypeScheme::from_type(Type::Bottom),
-            Expression::Lambda(_, _, _, _) => TypeScheme::from_type(Type::Bottom),
-            Expression::InfixOperation(_, _, _) => TypeScheme::from_type(Type::Bottom),
+            Expression::Lambda(_, _, _, _, _) => TypeScheme::from_type(Type::Bottom),
             Expression::Application(_, _) => TypeScheme::from_type(Type::Bottom),
         }
     }
@@ -352,7 +295,6 @@
 
     #[test]
     fn test_infix_operation() {
-<<<<<<< HEAD
         let env = TypeEnvironment::new();
         let builtins = &TypeEnvironment::new().add_type_binding(
             "+".to_string(),
@@ -362,38 +304,6 @@
                     Box::new(Type::Primitive(PrimitiveType::Numeric)),
                     Box::new(Type::Primitive(PrimitiveType::Numeric)),
                 )),
-=======
-        let ctx =
-            TypeContext {
-                bindings: HashMap::new(),
-            };
-
-        let typer = Typer {
-            builtins: TypeContext {
-                bindings: HashMap::from_iter([
-                    ("int".to_string(), Type::Primitive(PrimitiveType::Int)),
-                    (
-                        "+".to_string(),
-                        Type::Function(
-                            Box::new(Type::Primitive(PrimitiveType::Numeric)),
-                            Box::new(Type::Function(
-                                Box::new(Type::Primitive(PrimitiveType::Numeric)),
-                                Box::new(Type::Primitive(PrimitiveType::Numeric)),
-                            )),
-                        ),
-                    ),
-                ]),
-            },
-        };
-        assert_eq!(
-            typer.infer(
-                Expression::infix_operation(
-                    Expression::Named("+".to_string()),
-                    Expression::IntegerLiteral(3),
-                    Expression::IntegerLiteral(4)
-                ),
-                ctx
->>>>>>> 2d3033f8
             ),
         );
 
@@ -423,26 +333,9 @@
         let typer = Typer::new(builtins);
 
         assert_eq!(
-<<<<<<< HEAD
             typer.infer_and_panic(
                 lambda! { "identity", { p!("x": named!("int")) } -> named!("int"), body: named!("x") },
                 env.clone()
-=======
-            typer.infer(
-                Expression::Lambda(
-                    Some("identity".to_string()),
-                    ParamList {
-                        params: vec![Param {
-                            name: "x".to_string(),
-                            type_expr: Expression::Named("int".to_string())
-                        }]
-                    },
-                    Box::new(Expression::Named("int".to_string())),
-                    Box::new(Expression::Named("x".to_string())),
-                    None
-                ),
-                ctx.clone()
->>>>>>> 2d3033f8
             ),
             Type::Function(
                 Box::new(Type::Primitive(PrimitiveType::Int)),
@@ -451,32 +344,9 @@
         );
 
         assert_eq!(
-<<<<<<< HEAD
             typer.infer_and_panic(
                 lambda! { "const", {p!("x": named!("int")); p!("y": named!("int"))} -> named!("int"), body: named!("x") },
                 env.clone()
-=======
-            typer.infer(
-                Expression::Lambda(
-                    Some("const".to_string()),
-                    ParamList {
-                        params: vec![
-                            Param {
-                                name: "x".to_string(),
-                                type_expr: Expression::Named("int".to_string())
-                            },
-                            Param {
-                                name: "y".to_string(),
-                                type_expr: Expression::Named("int".to_string())
-                            }
-                        ]
-                    },
-                    Box::new(Expression::Named("int".to_string())),
-                    Box::new(Expression::Named("x".to_string())),
-                    None
-                ),
-                ctx.clone()
->>>>>>> 2d3033f8
             ),
             Type::Function(
                 Box::new(Type::Primitive(PrimitiveType::Int)),
@@ -488,36 +358,9 @@
         );
 
         assert_eq!(
-<<<<<<< HEAD
             typer.infer_and_panic(
                 lambda! { "isEqual", {p!("x": named!("int")); p!("y": named!("int"))} -> named!("bool"), body: infix!("==", named!("x"), named!("y")) },
                 env.clone()
-=======
-            typer.infer(
-                Expression::Lambda(
-                    Some("isEqual".to_string()),
-                    ParamList {
-                        params: vec![
-                            Param {
-                                name: "x".to_string(),
-                                type_expr: Expression::Named("int".to_string())
-                            },
-                            Param {
-                                name: "y".to_string(),
-                                type_expr: Expression::Named("int".to_string())
-                            }
-                        ]
-                    },
-                    Box::new(Expression::Named("bool".to_string())),
-                    Box::new(Expression::infix_operation(
-                        Expression::Named("==".to_string()),
-                        Expression::Named("x".to_string()),
-                        Expression::Named("y".to_string())
-                    )),
-                    None
-                ),
-                ctx.clone()
->>>>>>> 2d3033f8
             ),
             Type::Function(
                 Box::new(Type::Primitive(PrimitiveType::Int)),
