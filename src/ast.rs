<<<<<<< HEAD
#[derive(Clone, PartialEq, Eq, Debug)]
=======
use crate::ast::Expression::Application;

#[derive(PartialEq, Debug, Clone)]
>>>>>>> 2d3033f8
pub enum Expression {
    IntegerLiteral(i64),
    StringLiteral(String),
    BooleanLiteral(bool),
    Named(String),
    Let(String, Box<Expression>, Box<Expression>),
    Lambda(
        Option<String>,
        ParamList,
        Box<Expression>,
        Box<Expression>,
        Option<OperatorMetadata>,
    ),
    Application(Box<Expression>, ArgList),
}

<<<<<<< HEAD
#[derive(Clone, PartialEq, Eq, Debug)]
=======
impl Expression {
    pub fn infix_operation(operator: Expression, lhs: Expression, rhs: Expression) -> Expression {
        Application(
            Box::new(operator),
            ArgList {
                args: vec![lhs, rhs],
            },
        )
    }

    pub fn prefix_operation(operator: Expression, arg: Expression) -> Expression {
        Application(Box::new(operator), ArgList { args: vec![arg] })
    }

    pub fn postfix_operation(operator: Expression, arg: Expression) -> Expression {
        Application(Box::new(operator), ArgList { args: vec![arg] })
    }
}

#[derive(PartialEq, Debug, Clone)]
pub struct OperatorMetadata {
    pub position: AffixPosition,
    pub associativity: Associativity,
    pub precedence: i8,
}

#[derive(PartialEq, Debug, Clone)]
pub enum AffixPosition {
    Pre,
    In,
    Post,
}

#[derive(PartialEq, Debug, Clone)]
pub enum Associativity {
    Left,
    Right,
}

#[derive(PartialEq, Debug, Clone)]
>>>>>>> 2d3033f8
pub struct Param {
    pub name: String,
    pub type_expr: Expression,
}

#[derive(Clone, PartialEq, Eq, Debug)]
pub struct ArgList {
    pub args: Vec<Expression>,
}

#[derive(Clone, PartialEq, Eq, Debug)]
pub struct ParamList {
    pub params: Vec<Param>,
}

#[derive(Clone, PartialEq, Debug)]
pub struct Program {
    imports: Vec<String>,
    expressions: Vec<Expression>,
}<|MERGE_RESOLUTION|>--- conflicted
+++ resolved
@@ -1,10 +1,4 @@
-<<<<<<< HEAD
 #[derive(Clone, PartialEq, Eq, Debug)]
-=======
-use crate::ast::Expression::Application;
-
-#[derive(PartialEq, Debug, Clone)]
->>>>>>> 2d3033f8
 pub enum Expression {
     IntegerLiteral(i64),
     StringLiteral(String),
@@ -21,12 +15,9 @@
     Application(Box<Expression>, ArgList),
 }
 
-<<<<<<< HEAD
-#[derive(Clone, PartialEq, Eq, Debug)]
-=======
 impl Expression {
     pub fn infix_operation(operator: Expression, lhs: Expression, rhs: Expression) -> Expression {
-        Application(
+        Expression::Application(
             Box::new(operator),
             ArgList {
                 args: vec![lhs, rhs],
@@ -35,36 +26,35 @@
     }
 
     pub fn prefix_operation(operator: Expression, arg: Expression) -> Expression {
-        Application(Box::new(operator), ArgList { args: vec![arg] })
+        Expression::Application(Box::new(operator), ArgList { args: vec![arg] })
     }
 
     pub fn postfix_operation(operator: Expression, arg: Expression) -> Expression {
-        Application(Box::new(operator), ArgList { args: vec![arg] })
+        Expression::Application(Box::new(operator), ArgList { args: vec![arg] })
     }
 }
 
-#[derive(PartialEq, Debug, Clone)]
+#[derive(Clone, PartialEq, Eq, Debug)]
 pub struct OperatorMetadata {
     pub position: AffixPosition,
     pub associativity: Associativity,
     pub precedence: i8,
 }
 
-#[derive(PartialEq, Debug, Clone)]
+#[derive(PartialEq, Eq, Debug, Clone)]
 pub enum AffixPosition {
     Pre,
     In,
     Post,
 }
 
-#[derive(PartialEq, Debug, Clone)]
+#[derive(PartialEq, Eq, Debug, Clone)]
 pub enum Associativity {
     Left,
     Right,
 }
 
-#[derive(PartialEq, Debug, Clone)]
->>>>>>> 2d3033f8
+#[derive(PartialEq, Eq, Debug, Clone)]
 pub struct Param {
     pub name: String,
     pub type_expr: Expression,
